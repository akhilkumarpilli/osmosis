# End-to-end Tests

## Structure

### `e2e` Package

The `e2e` package defines an integration testing suite used for full
end-to-end testing functionality. This package is decoupled from
depending on the Osmosis codebase. It initializes the chains for testing
via Docker files. As a result, the test suite may provide the desired
Osmosis version to Docker containers during the initialization. This
design allows for the opportunity of testing chain upgrades in the
future by providing an older Osmosis version to the container,
performing the chain upgrade, and running the latest test suite.

The file e2e\_suite\_test.go defines the testing suite and contains the
core bootstrapping logic that creates a testing environment via Docker
containers. A testing network is created dynamically with 2 test
validators.

The file e2e\_test.go contains the actual end-to-end integration tests
that utilize the testing suite.

Currently, there is a single test in `e2e_test.go` to query the balances
of a validator.

## `initialization` Package

The `initialization` package introduces the logic necessary for initializing a
chain by creating a genesis file and all required configuration files
such as the `app.toml`. This package directly depends on the Osmosis
codebase.

## `upgrade` Package

The `upgrade` package starts chain initialization. In addition, there is
a Dockerfile `init-e2e.Dockerfile`. When executed, its container
produces all files necessary for starting up a new chain. These
resulting files can be mounted on a volume and propagated to our
production osmosis container to start the `osmosisd` service.

The decoupling between chain initialization and start-up allows to
minimize the differences between our test suite and the production
environment.

## `containers` Package

Introduces an abstraction necessary for creating and managing
Docker containers. Currently, validator containers are created
with a name of the corresponding validator struct that is initialized
in the `chain` package. 

## Running Locally

### To build chain initialization image

Please refer to `tests/e2e/initialization/README.md`

### To build the debug Osmosis image

<<<<<<< HEAD
```sh
    make docker-build-e2e-debug
=======
    make docker-build-e2e-debug

### Environment variables

Some tests take a long time to run. Sometimes, we would like to disable them
locally or in CI. The following are the environment variables to disable
certain components of e2e testing.

- `OSMOSIS_E2E_SKIP_UPGRADE` - when true, skips the upgrade tests.
If OSMOSIS_E2E_SKIP_IBC is true, this must also be set to true because upgrade
tests require IBC logic.

- `OSMOSIS_E2E_SKIP_IBC` - when true, skips the IBC tests tests.

- `OSMOSIS_E2E_SKIP_CLEANUP` - when true, avoids cleaning up the e2e Docker
containers.

#### VS Code Debug Configuration

This debug configuration helps to run e2e tests locally and skip the desired tests.

```json
{
    "name": "E2E IntegrationTestSuite",
    "type": "go",
    "request": "launch",
    "mode": "test",
    "program": "${workspaceFolder}/tests/e2e",
    "args": [
        "-test.timeout",
        "30m",
        "-test.run",
        "IntegrationTestSuite",
        "-test.v"
    ],
    "env": {
        "OSMOSIS_E2E_SKIP_IBC": "true",
        "OSMOSIS_E2E_SKIP_UPGRADE": "true",
        "OSMOSIS_E2E_SKIP_CLEANUP": "true",
    }
}
>>>>>>> 4b15c514
```<|MERGE_RESOLUTION|>--- conflicted
+++ resolved
@@ -58,10 +58,7 @@
 
 ### To build the debug Osmosis image
 
-<<<<<<< HEAD
 ```sh
-    make docker-build-e2e-debug
-=======
     make docker-build-e2e-debug
 
 ### Environment variables
@@ -103,5 +100,4 @@
         "OSMOSIS_E2E_SKIP_CLEANUP": "true",
     }
 }
->>>>>>> 4b15c514
 ```
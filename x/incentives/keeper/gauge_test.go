package keeper_test

import (
	"time"

	"github.com/stretchr/testify/suite"

	"github.com/osmosis-labs/osmosis/v7/x/incentives/types"
	lockuptypes "github.com/osmosis-labs/osmosis/v7/x/lockup/types"

	sdk "github.com/cosmos/cosmos-sdk/types"
)

var _ = suite.TestingSuite(nil)

// TestInvalidDurationGaugeCreationValidation tests error handling for creating a gauge with an invalid duration.
func (suite *KeeperTestSuite) TestInvalidDurationGaugeCreationValidation() {
	suite.SetupTest()

	addrs := suite.SetupManyLocks(1, defaultLiquidTokens, defaultLPTokens, defaultLockDuration)
	distrTo := lockuptypes.QueryCondition{
		LockQueryType: lockuptypes.ByDuration,
		Denom:         defaultLPDenom,
		Duration:      defaultLockDuration / 2, // 0.5 second, invalid duration
	}
	_, err := suite.App.IncentivesKeeper.CreateGauge(suite.Ctx, false, addrs[0], defaultLiquidTokens, distrTo, time.Time{}, 1)
	suite.Require().Error(err)

	distrTo.Duration = defaultLockDuration
	_, err = suite.App.IncentivesKeeper.CreateGauge(suite.Ctx, false, addrs[0], defaultLiquidTokens, distrTo, time.Time{}, 1)
	suite.Require().NoError(err)
}

// TestNonExistentDenomGaugeCreation tests error handling for creating a gauge with an invalid denom.
func (suite *KeeperTestSuite) TestNonExistentDenomGaugeCreation() {
	suite.SetupTest()

	addrNoSupply := sdk.AccAddress([]byte("Gauge_Creation_Addr_"))
	addrs := suite.SetupManyLocks(1, defaultLiquidTokens, defaultLPTokens, defaultLockDuration)
	distrTo := lockuptypes.QueryCondition{
		LockQueryType: lockuptypes.ByDuration,
		Denom:         defaultLPDenom,
		Duration:      defaultLockDuration,
	}
	_, err := suite.App.IncentivesKeeper.CreateGauge(suite.Ctx, false, addrNoSupply, defaultLiquidTokens, distrTo, time.Time{}, 1)
	suite.Require().Error(err)

	_, err = suite.App.IncentivesKeeper.CreateGauge(suite.Ctx, false, addrs[0], defaultLiquidTokens, distrTo, time.Time{}, 1)
	suite.Require().NoError(err)
}

<<<<<<< HEAD
// TestNonPerpetualGaugeOperations tests non perpetual gauge distribution logic.
func (suite *KeeperTestSuite) TestNonPerpetualGaugeOperations() {
	// test for module get gauges
	suite.SetupTest()

	// initial module gauges check
	gauges := suite.App.IncentivesKeeper.GetNotFinishedGauges(suite.Ctx)
	suite.Require().Len(gauges, 0)

	lockOwners := suite.SetupManyLocks(5, defaultLiquidTokens, defaultLPTokens, time.Second)
	gaugeID, _, coins, startTime := suite.SetupNewGauge(false, sdk.Coins{sdk.NewInt64Coin("stake", 10)}, 2)
	// evenly distributed per lock
	expectedCoinsPerLock := sdk.Coins{sdk.NewInt64Coin("stake", 2)}

	// check gauges
	gauges = suite.App.IncentivesKeeper.GetNotFinishedGauges(suite.Ctx)
	suite.Require().Len(gauges, 1)
	suite.Require().Equal(gauges[0].Id, gaugeID)
	suite.Require().Equal(gauges[0].Coins, coins)
	suite.Require().Equal(gauges[0].NumEpochsPaidOver, uint64(2))
	suite.Require().Equal(gauges[0].FilledEpochs, uint64(0))
	suite.Require().Equal(gauges[0].DistributedCoins, sdk.Coins(nil))
	suite.Require().Equal(gauges[0].StartTime.Unix(), startTime.Unix())

	// check rewards estimation
	rewardsEst := suite.App.IncentivesKeeper.GetRewardsEst(suite.Ctx, lockOwners[0], []lockuptypes.PeriodLock{}, 100)
	suite.Require().Equal(expectedCoinsPerLock.String(), rewardsEst.String())

	// add to gauge
	addCoins := sdk.Coins{sdk.NewInt64Coin("stake", 200)}
	suite.AddToGauge(addCoins, gaugeID)

	// check gauges
	gauges = suite.App.IncentivesKeeper.GetNotFinishedGauges(suite.Ctx)
	suite.Require().Len(gauges, 1)
	expectedGauge := types.Gauge{
		Id:          gaugeID,
		IsPerpetual: false,
		DistributeTo: lockuptypes.QueryCondition{
			LockQueryType: lockuptypes.ByDuration,
			Denom:         "lptoken",
			Duration:      time.Second,
=======
// TestGaugeOperations tests perpetual and non-perpetual gauge distribution logic using the gauges by denom keeper.
func (suite *KeeperTestSuite) TestGaugeOperations() {
	testCases := []struct {
		isPerpetual bool
		numLocks    int
	}{
		{
			isPerpetual: true,
			numLocks:    1,
>>>>>>> 9edce110
		},
		{
			isPerpetual: false,
			numLocks:    1,
		},
		{
			isPerpetual: true,
			numLocks:    2,
		},
		{
			isPerpetual: false,
			numLocks:    2,
		},
	}
	for _, tc := range testCases {
		// test for module get gauges
		suite.SetupTest()

		// initial module gauges check
		gauges := suite.App.IncentivesKeeper.GetNotFinishedGauges(suite.Ctx)
		suite.Require().Len(gauges, 0)
		gaugeIdsByDenom := suite.App.IncentivesKeeper.GetAllGaugeIDsByDenom(suite.Ctx, "lptoken")
		suite.Require().Len(gaugeIdsByDenom, 0)

		// setup lock and gauge
		lockOwners := suite.SetupManyLocks(tc.numLocks, defaultLiquidTokens, defaultLPTokens, time.Second)
		gaugeID, _, coins, startTime := suite.SetupNewGauge(tc.isPerpetual, sdk.Coins{sdk.NewInt64Coin("stake", 12)})
		// evenly distributed per lock
		expectedCoinsPerLock := sdk.Coins{sdk.NewInt64Coin("stake", 12/int64(tc.numLocks))}
		// set expected epochs
		var expectedNumEpochsPaidOver int
		if tc.isPerpetual {
			expectedNumEpochsPaidOver = 1
		} else {
			expectedNumEpochsPaidOver = 2
		}

		// check gauges
		gauges = suite.App.IncentivesKeeper.GetNotFinishedGauges(suite.Ctx)
		suite.Require().Len(gauges, 1)
		expectedGauge := types.Gauge{
			Id:          gaugeID,
			IsPerpetual: tc.isPerpetual,
			DistributeTo: lockuptypes.QueryCondition{
				LockQueryType: lockuptypes.ByDuration,
				Denom:         "lptoken",
				Duration:      time.Second,
			},
			Coins:             coins,
			NumEpochsPaidOver: uint64(expectedNumEpochsPaidOver),
			FilledEpochs:      0,
			DistributedCoins:  sdk.Coins{},
			StartTime:         startTime,
		}
		suite.Require().Equal(expectedGauge.String(), gauges[0].String())

		// check gauge ids by denom
		gaugeIdsByDenom = suite.App.IncentivesKeeper.GetAllGaugeIDsByDenom(suite.Ctx, "lptoken")
		suite.Require().Len(gaugeIdsByDenom, 1)
		suite.Require().Equal(gaugeID, gaugeIdsByDenom[0])

		// check rewards estimation
		rewardsEst := suite.App.IncentivesKeeper.GetRewardsEst(suite.Ctx, lockOwners[0], []lockuptypes.PeriodLock{}, 100)
		suite.Require().Equal(expectedCoinsPerLock.String(), rewardsEst.String())

		// check gauges
		gauges = suite.App.IncentivesKeeper.GetNotFinishedGauges(suite.Ctx)
		suite.Require().Len(gauges, 1)
		suite.Require().Equal(expectedGauge.String(), gauges[0].String())

		// check upcoming gauges
		gauges = suite.App.IncentivesKeeper.GetUpcomingGauges(suite.Ctx)
		suite.Require().Len(gauges, 1)

		// start distribution
		suite.Ctx = suite.Ctx.WithBlockTime(startTime)
		gauge, err := suite.App.IncentivesKeeper.GetGaugeByID(suite.Ctx, gaugeID)
		suite.Require().NoError(err)
		err = suite.App.IncentivesKeeper.MoveUpcomingGaugeToActiveGauge(suite.Ctx, *gauge)
		suite.Require().NoError(err)

		// check active gauges
		gauges = suite.App.IncentivesKeeper.GetActiveGauges(suite.Ctx)
		suite.Require().Len(gauges, 1)

		// check upcoming gauges
		gauges = suite.App.IncentivesKeeper.GetUpcomingGauges(suite.Ctx)
		suite.Require().Len(gauges, 0)

		// check gauge ids by denom
		gaugeIdsByDenom = suite.App.IncentivesKeeper.GetAllGaugeIDsByDenom(suite.Ctx, "lptoken")
		suite.Require().Len(gaugeIdsByDenom, 1)

		// check gauge ids by other denom
		gaugeIdsByDenom = suite.App.IncentivesKeeper.GetAllGaugeIDsByDenom(suite.Ctx, "lpt")
		suite.Require().Len(gaugeIdsByDenom, 0)

		// distribute coins to stakers
		distrCoins, err := suite.App.IncentivesKeeper.Distribute(suite.Ctx, []types.Gauge{*gauge})
		suite.Require().NoError(err)
		// We hardcoded 12 "stake" tokens when initializing gauge
		suite.Require().Equal(sdk.Coins{sdk.NewInt64Coin("stake", int64(12/expectedNumEpochsPaidOver))}, distrCoins)

		if tc.isPerpetual {
			// distributing twice without adding more for perpetual gauge
			gauge, err = suite.App.IncentivesKeeper.GetGaugeByID(suite.Ctx, gaugeID)
			suite.Require().NoError(err)
			distrCoins, err = suite.App.IncentivesKeeper.Distribute(suite.Ctx, []types.Gauge{*gauge})
			suite.Require().NoError(err)
			suite.Require().True(distrCoins.Empty())

			// add to gauge
			addCoins := sdk.Coins{sdk.NewInt64Coin("stake", 200)}
			suite.AddToGauge(addCoins, gaugeID)

			// distributing twice with adding more for perpetual gauge
			gauge, err = suite.App.IncentivesKeeper.GetGaugeByID(suite.Ctx, gaugeID)
			suite.Require().NoError(err)
			distrCoins, err = suite.App.IncentivesKeeper.Distribute(suite.Ctx, []types.Gauge{*gauge})
			suite.Require().NoError(err)
			suite.Require().Equal(sdk.Coins{sdk.NewInt64Coin("stake", 200)}, distrCoins)
		} else {
			// add to gauge
			addCoins := sdk.Coins{sdk.NewInt64Coin("stake", 200)}
			suite.AddToGauge(addCoins, gaugeID)
		}

		// check active gauges
		gauges = suite.App.IncentivesKeeper.GetActiveGauges(suite.Ctx)
		suite.Require().Len(gauges, 1)

		// check gauge ids by denom
		gaugeIdsByDenom = suite.App.IncentivesKeeper.GetAllGaugeIDsByDenom(suite.Ctx, "lptoken")
		suite.Require().Len(gaugeIdsByDenom, 1)

		// finish distribution for non perpetual gauge
		if !tc.isPerpetual {
			err = suite.App.IncentivesKeeper.MoveActiveGaugeToFinishedGauge(suite.Ctx, *gauge)
			suite.Require().NoError(err)
		}

		// check non-perpetual gauges (finished + rewards estimate empty)
		if !tc.isPerpetual {

			// check finished gauges
			gauges = suite.App.IncentivesKeeper.GetFinishedGauges(suite.Ctx)
			suite.Require().Len(gauges, 1)

			// check gauge by ID
			gauge, err = suite.App.IncentivesKeeper.GetGaugeByID(suite.Ctx, gaugeID)
			suite.Require().NoError(err)
			suite.Require().NotNil(gauge)
			suite.Require().Equal(gauges[0], *gauge)

			// check invalid gauge ID
			_, err = suite.App.IncentivesKeeper.GetGaugeByID(suite.Ctx, gaugeID+1000)
			suite.Require().Error(err)
			rewardsEst = suite.App.IncentivesKeeper.GetRewardsEst(suite.Ctx, lockOwners[0], []lockuptypes.PeriodLock{}, 100)
			suite.Require().Equal(sdk.Coins{}, rewardsEst)

			// check gauge ids by denom
			gaugeIdsByDenom = suite.App.IncentivesKeeper.GetAllGaugeIDsByDenom(suite.Ctx, "lptoken")
			suite.Require().Len(gaugeIdsByDenom, 0)
		} else { // check perpetual gauges (not finished + rewards estimate empty)

			// check finished gauges
			gauges = suite.App.IncentivesKeeper.GetFinishedGauges(suite.Ctx)
			suite.Require().Len(gauges, 0)

			// check rewards estimation
			rewardsEst = suite.App.IncentivesKeeper.GetRewardsEst(suite.Ctx, lockOwners[0], []lockuptypes.PeriodLock{}, 100)
			suite.Require().Equal(sdk.Coins(nil), rewardsEst)

			// check gauge ids by denom
			gaugeIdsByDenom = suite.App.IncentivesKeeper.GetAllGaugeIDsByDenom(suite.Ctx, "lptoken")
			suite.Require().Len(gaugeIdsByDenom, 1)
		}
	}

}<|MERGE_RESOLUTION|>--- conflicted
+++ resolved
@@ -49,50 +49,6 @@
 	suite.Require().NoError(err)
 }
 
-<<<<<<< HEAD
-// TestNonPerpetualGaugeOperations tests non perpetual gauge distribution logic.
-func (suite *KeeperTestSuite) TestNonPerpetualGaugeOperations() {
-	// test for module get gauges
-	suite.SetupTest()
-
-	// initial module gauges check
-	gauges := suite.App.IncentivesKeeper.GetNotFinishedGauges(suite.Ctx)
-	suite.Require().Len(gauges, 0)
-
-	lockOwners := suite.SetupManyLocks(5, defaultLiquidTokens, defaultLPTokens, time.Second)
-	gaugeID, _, coins, startTime := suite.SetupNewGauge(false, sdk.Coins{sdk.NewInt64Coin("stake", 10)}, 2)
-	// evenly distributed per lock
-	expectedCoinsPerLock := sdk.Coins{sdk.NewInt64Coin("stake", 2)}
-
-	// check gauges
-	gauges = suite.App.IncentivesKeeper.GetNotFinishedGauges(suite.Ctx)
-	suite.Require().Len(gauges, 1)
-	suite.Require().Equal(gauges[0].Id, gaugeID)
-	suite.Require().Equal(gauges[0].Coins, coins)
-	suite.Require().Equal(gauges[0].NumEpochsPaidOver, uint64(2))
-	suite.Require().Equal(gauges[0].FilledEpochs, uint64(0))
-	suite.Require().Equal(gauges[0].DistributedCoins, sdk.Coins(nil))
-	suite.Require().Equal(gauges[0].StartTime.Unix(), startTime.Unix())
-
-	// check rewards estimation
-	rewardsEst := suite.App.IncentivesKeeper.GetRewardsEst(suite.Ctx, lockOwners[0], []lockuptypes.PeriodLock{}, 100)
-	suite.Require().Equal(expectedCoinsPerLock.String(), rewardsEst.String())
-
-	// add to gauge
-	addCoins := sdk.Coins{sdk.NewInt64Coin("stake", 200)}
-	suite.AddToGauge(addCoins, gaugeID)
-
-	// check gauges
-	gauges = suite.App.IncentivesKeeper.GetNotFinishedGauges(suite.Ctx)
-	suite.Require().Len(gauges, 1)
-	expectedGauge := types.Gauge{
-		Id:          gaugeID,
-		IsPerpetual: false,
-		DistributeTo: lockuptypes.QueryCondition{
-			LockQueryType: lockuptypes.ByDuration,
-			Denom:         "lptoken",
-			Duration:      time.Second,
-=======
 // TestGaugeOperations tests perpetual and non-perpetual gauge distribution logic using the gauges by denom keeper.
 func (suite *KeeperTestSuite) TestGaugeOperations() {
 	testCases := []struct {
@@ -102,7 +58,6 @@
 		{
 			isPerpetual: true,
 			numLocks:    1,
->>>>>>> 9edce110
 		},
 		{
 			isPerpetual: false,

--- conflicted
+++ resolved
@@ -6,11 +6,7 @@
 	sdk "github.com/cosmos/cosmos-sdk/types"
 
 	"github.com/osmosis-labs/osmosis/v11/osmoutils"
-<<<<<<< HEAD
-	keeper "github.com/osmosis-labs/osmosis/v11/x/twap"
-=======
 	"github.com/osmosis-labs/osmosis/v11/x/twap"
->>>>>>> aaaebd6b
 	"github.com/osmosis-labs/osmosis/v11/x/twap/types"
 )
 
@@ -53,13 +49,8 @@
 			denoms := osmoutils.CoinsDenoms(tc.poolCoins)
 			denomPairs0, denomPairs1 := types.GetAllUniqueDenomPairs(denoms)
 			expectedRecords := []types.TwapRecord{}
-<<<<<<< HEAD
-			for i := len(denomPairs0); i < 0; i-- {
-				expectedRecord, err := keeper.NewTwapRecord(s.App.GAMMKeeper, s.Ctx, poolId, denomPairs0[i], denomPairs1[i])
-=======
 			for i := 0; i < len(denomPairs0); i++ {
 				expectedRecord, err := twap.NewTwapRecord(s.App.GAMMKeeper, s.Ctx, poolId, denomPairs0[i], denomPairs1[i])
->>>>>>> aaaebd6b
 				s.Require().NoError(err)
 				expectedRecords = append(expectedRecords, expectedRecord)
 			}
@@ -115,11 +106,7 @@
 	s.Ctx = s.Ctx.WithBlockTime(baseTime)
 
 	poolId := s.PrepareBalancerPoolWithCoins(defaultUniV2Coins...)
-<<<<<<< HEAD
-	expectedHistoricalTwap, err := keeper.NewTwapRecord(s.App.GAMMKeeper, s.Ctx, poolId, denom0, denom1)
-=======
 	expectedHistoricalTwap, err := twap.NewTwapRecord(s.App.GAMMKeeper, s.Ctx, poolId, denom0, denom1)
->>>>>>> aaaebd6b
 	s.Require().NoError(err)
 
 	s.EndBlock()
@@ -129,11 +116,7 @@
 	s.RunBasicSwap(poolId)
 
 	// accumulators are default right here
-<<<<<<< HEAD
-	expectedLatestTwapUpToAccum, err := keeper.NewTwapRecord(s.App.GAMMKeeper, s.Ctx, poolId, denom0, denom1)
-=======
 	expectedLatestTwapUpToAccum, err := twap.NewTwapRecord(s.App.GAMMKeeper, s.Ctx, poolId, denom0, denom1)
->>>>>>> aaaebd6b
 	s.Require().NoError(err)
 	// ensure different spot prices
 	s.Require().NotEqual(expectedHistoricalTwap.P0LastSpotPrice, expectedLatestTwapUpToAccum.P0LastSpotPrice)

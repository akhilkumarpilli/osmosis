--- conflicted
+++ resolved
@@ -10,38 +10,6 @@
 	"github.com/osmosis-labs/osmosis/v11/osmoutils"
 )
 
-<<<<<<< HEAD
-func NewTwapRecord(k AmmInterface, ctx sdk.Context, poolId uint64, denom0 string, denom1 string) (TwapRecord, error) {
-	if !(denom0 > denom1) {
-		return TwapRecord{}, fmt.Errorf("precondition denom0 > denom1 not satisfied. denom0 %s | denom1 %s", denom0, denom1)
-	}
-	lastErrorTime := time.Time{}
-	sp0, err0 := k.CalculateSpotPrice(ctx, poolId, denom0, denom1)
-	sp1, err1 := k.CalculateSpotPrice(ctx, poolId, denom1, denom0)
-	if err0 != nil || err1 != nil {
-		lastErrorTime = ctx.BlockTime()
-		// TODO: Is this what we want to do? We are returning an error in such events.
-		if (sp0 == sdk.Dec{} || sp1 == sdk.Dec{}) {
-			sp0 = sdk.ZeroDec()
-			sp1 = sdk.ZeroDec()
-		}
-	}
-	return TwapRecord{
-		PoolId:                      poolId,
-		Asset0Denom:                 denom0,
-		Asset1Denom:                 denom1,
-		Height:                      ctx.BlockHeight(),
-		Time:                        ctx.BlockTime(),
-		P0LastSpotPrice:             sp0,
-		P1LastSpotPrice:             sp1,
-		P0ArithmeticTwapAccumulator: sdk.ZeroDec(),
-		P1ArithmeticTwapAccumulator: sdk.ZeroDec(),
-		LastErrorTime:               lastErrorTime,
-	}, nil
-}
-
-=======
->>>>>>> bd683a39
 // mustGetSpotPrice returns the spot price for the given pool id, and denom0 in terms of denom1.
 // Panics if the pool state is misconfigured, which will halt any tx that interacts with this.
 func MustGetSpotPrice(k AmmInterface, ctx sdk.Context, poolId uint64, baseAssetDenom string, quoteAssetDenom string) sdk.Dec {

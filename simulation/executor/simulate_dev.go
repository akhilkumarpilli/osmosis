--- conflicted
+++ resolved
@@ -8,13 +8,9 @@
 
 	"github.com/cosmos/cosmos-sdk/types/simulation"
 	abci "github.com/tendermint/tendermint/abci/types"
-<<<<<<< HEAD
+	"github.com/tendermint/tendermint/crypto"
 	cryptoenc "github.com/tendermint/tendermint/crypto/encoding"
 	"github.com/tendermint/tendermint/crypto/merkle"
-=======
-	"github.com/tendermint/tendermint/crypto"
-	cryptoenc "github.com/tendermint/tendermint/crypto/encoding"
->>>>>>> 75728ea3
 	tmproto "github.com/tendermint/tendermint/proto/tendermint/types"
 	tmtypes "github.com/tendermint/tendermint/types"
 
@@ -164,13 +160,8 @@
 		time.Duration(int64(simCtx.GetRand().Intn(int(timeDiff)))) * time.Second)
 
 	// Draw the block proposer from proposers for n+1
-<<<<<<< HEAD
-	proposerPk := simState.nextValidators.randomProposer(simCtx.GetRand())
-	simState.header.ProposerAddress = proposerPk.Address()
-=======
 	proposerPubKey := simState.nextValidators.randomProposer(simCtx.GetRand())
 	simState.header.ProposerAddress = proposerPubKey.Address()
->>>>>>> 75728ea3
 	// find N + 2 valset
 	nPlus2Validators := updateValidators(simState.tb, simCtx.GetRand(), simState.simParams, simState.nextValidators, res.ValidatorUpdates, simState.eventStats.Tally)
 
@@ -178,8 +169,6 @@
 	simState.curValidators = simState.nextValidators
 	simState.nextValidators = nPlus2Validators
 
-<<<<<<< HEAD
-=======
 	// utilize proposer public key and generate validator hash
 	// then, with completed block header, generate app hash
 	// see https://github.com/tendermint/tendermint/blob/v0.34.x/spec/core/data_structures.md#header for more info on block header hashes
@@ -187,17 +176,10 @@
 }
 
 func (simState *simState) constructHeaderHashes(proposerPubKey crypto.PubKey) {
->>>>>>> 75728ea3
 	var currentValSet tmproto.ValidatorSet
 	// iterate through current validators and add them to the TM ValidatorSet struct
 	for _, key := range simState.curValidators.getKeys() {
 		var validator tmproto.Validator
-<<<<<<< HEAD
-		mVal := simState.curValidators[key]
-		validator.PubKey = mVal.val.PubKey
-		pk2, _ := cryptoenc.PubKeyFromProto(mVal.val.PubKey)
-		validator.Address = pk2.Address()
-=======
 		mapVal := simState.curValidators[key]
 		validator.PubKey = mapVal.val.PubKey
 		currentPubKey, err := cryptoenc.PubKeyFromProto(mapVal.val.PubKey)
@@ -205,22 +187,14 @@
 			panic(err)
 		}
 		validator.Address = currentPubKey.Address()
->>>>>>> 75728ea3
 		currentValSet.Validators = append(currentValSet.Validators, &validator)
 	}
 
 	// set the proposer chosen earlier as the validator set block proposer
-<<<<<<< HEAD
-	var newVal tmtypes.Validator
-	newVal.PubKey = proposerPk
-	newVal.Address = proposerPk.Address()
-	blockProposer, err := newVal.ToProto()
-=======
 	var proposerVal tmtypes.Validator
 	proposerVal.PubKey = proposerPubKey
 	proposerVal.Address = proposerPubKey.Address()
 	blockProposer, err := proposerVal.ToProto()
->>>>>>> 75728ea3
 	if err != nil {
 		panic(err)
 	}
@@ -241,8 +215,7 @@
 		panic(err)
 	}
 
-<<<<<<< HEAD
-	// TODO: We dont fill out the nextValidatorSet
+	// TODO: We don't fill out the nextValidatorSet, we should eventually but not priority
 	// It is unclear to me if this means we need to choose a proposer prior to that block occurring
 
 	// hash all the collected tx results and add as the block header data hash
@@ -252,11 +225,6 @@
 	// reset simState data to blank
 	simState.Data = [][]byte{}
 
-=======
-	// TODO: We don't fill out the nextValidatorSet, we should eventually but not priority
-	// It is unclear to me if this means we need to choose a proposer prior to that block occurring
-
->>>>>>> 75728ea3
 	// generate an apphash from this header and set this value
 	simState.header.AppHash = realHeader.Hash()
 }
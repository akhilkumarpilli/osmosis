package simulation

import (
	"database/sql"
	"fmt"
	"io"
	"math/rand"
	"os"
	"os/signal"
	"runtime"
	"runtime/debug"
	"syscall"
	"testing"
	"time"

	_ "github.com/mattn/go-sqlite3"
	abci "github.com/tendermint/tendermint/abci/types"
	tmproto "github.com/tendermint/tendermint/proto/tendermint/types"

	sdk "github.com/cosmos/cosmos-sdk/types"
	"github.com/cosmos/cosmos-sdk/types/simulation"

	"github.com/osmosis-labs/osmosis/v11/simulation/simtypes"
)

const AverageBlockTime = 6 * time.Second

// SimulateFromSeedLegacy tests an application by running the provided
// operations, testing the provided invariants, but using the provided config.Seed.
// TODO: Restore SimulateFromSeedLegacy by adding a wrapper that can take in
// func SimulateFromSeedLegacy(
// 	tb testing.TB,
// 	w io.Writer,
// 	app *baseapp.BaseApp,
// 	appStateFn simulation.AppStateFn,
// 	randAccFn simulation.RandomAccountFn,
// 	ops legacysimexec.WeightedOperations,
// 	blockedAddrs map[string]bool,
// 	config simulation.Config,
// 	cdc codec.JSONCodec,
// ) (stopEarly bool, exportedParams Params, err error) {
// 	actions := simtypes.ActionsFromWeightedOperations(ops)
// 	initFns := simtypes.InitFunctions{
// 		RandomAccountFn:   simtypes.WrapRandAccFnForResampling(randAccFn, blockedAddrs),
// 		AppInitialStateFn: appStateFn,
// 	}
// 	return SimulateFromSeed(tb, w, app, initFns, actions, config, cdc)
// }

// SimulateFromSeed tests an application by running the provided
// operations, testing the provided invariants, but using the provided config.Seed.
// TODO: Inputs should be:
// * SimManager for module configs
// * Config file for params
// * whatever is needed for logging (tb + w rn)
// OR:
// * Could be a struct or something with options,
// to give caller ability to step through / instrument benchmarking if they
// wanted to, and add a cleanup function.
func SimulateFromSeed(
	tb testing.TB,
	w io.Writer,
	app simtypes.App,
	initFunctions InitFunctions,
	actions []simtypes.ActionsWithMetadata,
	config Config,
) (stopEarly bool, err error) {
	// in case we have to end early, don't os.Exit so that we can run cleanup code.
	// TODO: Understand exit pattern, this is so screwed up. Then delete ^

	// Set up sql table
	var db *sql.DB
	if config.WriteStatsToDB {
		db, err = sql.Open("sqlite3", "./blocks.db")
		if err != nil {
			tb.Fatal(err)
		}
		defer db.Close()
		sts := `
		DROP TABLE IF EXISTS blocks;
<<<<<<< HEAD
		CREATE TABLE blocks (id INTEGER PRIMARY KEY, height INT,module TEXT, name TEXT, comment TEXT, passed BOOL, gasWanted INT, gasUsed INT, msg STRING, resData STRING, appHash STRING);
=======
		CREATE TABLE blocks (id INTEGER PRIMARY KEY, height INT,module TEXT, name TEXT, comment TEXT, passed BOOL, gasWanted INT, gasUsed INT, msg STRING, appHash STRING);
>>>>>>> 75728ea3
		`
		_, err := db.Exec(sts)

		if err != nil {
			tb.Fatal(err)
		}
	}

	// Encapsulate the bizarre initialization logic that must be cleaned.
	simCtx, simState, simParams, err := cursedInitializationLogic(tb, w, app, initFunctions, &config)
	if err != nil {
		return true, err
	}

	// Setup code to catch SIGTERM's
	c := make(chan os.Signal, 1)
	signal.Notify(c, os.Interrupt, syscall.SIGTERM, syscall.SIGINT)

	go func() {
		receivedSignal := <-c
		fmt.Fprintf(w, "\nExiting early due to %s, on block %d, operation %d\n", receivedSignal, simState.header.Height, simState.opCount)
		err = fmt.Errorf("exited due to %s", receivedSignal)
		stopEarly = true
	}()

	testingMode, _, b := getTestingMode(tb)
	blockSimulator := createBlockSimulator(testingMode, w, simParams, actions, simState, config, db)

	if !testingMode {
		b.ResetTimer()
	} else {
		// recover logs in case of panic
		defer func() {
			if r := recover(); r != nil {
				// TODO: Come back and cleanup the entire panic recovery logging.
				// printPanicRecoveryError(r)
				_, _ = fmt.Fprintf(w, "simulation halted due to panic on block %d\n", simState.header.Height)
				simState.logWriter.PrintLogs()
				panic(r)
			}
		}()
	}

	stopEarly = simState.SimulateAllBlocks(w, simCtx, blockSimulator, config)

	simState.eventStats.exportEvents(config.ExportStatsPath, w)
	return stopEarly, nil
}

// The goal of this function is to group the extremely badly abstracted genesis logic,
// into a single function we can target continuing to improve / abstract better.
// It outputs SimCtx and SimState which are "cleaner" interface abstractions for the rest of the simulator.
// It also outputs SimParams which is not great.
// It also can modify config.
func cursedInitializationLogic(
	tb testing.TB,
	w io.Writer,
	app simtypes.App,
	initFunctions InitFunctions,
	config *Config) (*simtypes.SimCtx, *simState, Params, error) {
	fmt.Fprintf(w, "Starting SimulateFromSeed with randomness created with seed %d\n", int(config.Seed))

	r := rand.New(rand.NewSource(config.Seed))
	simParams := RandomParams(r)
	fmt.Fprintf(w, "Randomized simulation params: \n%s\n", mustMarshalJSONIndent(simParams))

	accs := initFunctions.RandomAccountFn(r, simParams.NumKeys())
	if len(accs) == 0 {
		return nil, nil, simParams, fmt.Errorf("must have greater than zero genesis accounts")
	}

	validators, genesisTimestamp, accs, res := initChain(r, simParams, accs, app, initFunctions.AppInitialStateFn, config)

	fmt.Printf(
		"Starting the simulation from time %v (unixtime %v)\n",
		genesisTimestamp.UTC().Format(time.UnixDate), genesisTimestamp.Unix(),
	)

	simCtx := simtypes.NewSimCtx(r, app, accs, config.ChainID)

	initialHeader := tmproto.Header{
		ChainID:         config.ChainID,
		Height:          int64(config.InitialBlockHeight),
		Time:            genesisTimestamp,
		ProposerAddress: validators.randomProposer(r).Address(),
		AppHash:         res.AppHash,
	}

	// must set version in order to generate hashes
	initialHeader.Version.Block = 11

	simState := newSimulatorState(simParams, initialHeader, tb, w, validators).WithLogParam(config.Lean)

	// TODO: If simulation has a param export path configured, export params here.

	return simCtx, simState, simParams, nil
}

// initialize the chain for the simulation
func initChain(
	r *rand.Rand,
	params Params,
	accounts []simulation.Account,
	app simtypes.App,
	appStateFn AppStateFn,
	config *Config,
) (mockValidators, time.Time, []simulation.Account, abci.ResponseInitChain) {
	// TODO: Cleanup the whole config dependency with appStateFn
	appState, accounts, chainID, genesisTimestamp := appStateFn(r, accounts, *config)
	consensusParams := randomConsensusParams(r, appState, app.AppCodec())
	req := abci.RequestInitChain{
		AppStateBytes:   appState,
		ChainId:         chainID,
		ConsensusParams: consensusParams,
		Time:            genesisTimestamp,
	}
	// Valid app version can only be zero on app initialization.
	req.ConsensusParams.Version.AppVersion = 0
	res := app.GetBaseApp().InitChain(req)
	validators := newMockValidators(r, res.Validators, params)

	// update config
	config.ChainID = chainID
	if config.InitialBlockHeight == 0 {
		config.InitialBlockHeight = 1
	}

	return validators, genesisTimestamp, accounts, res
}

//nolint:deadcode,unused
func printPanicRecoveryError(recoveryError interface{}) {
	errStackTrace := string(debug.Stack())
	switch e := recoveryError.(type) {
	case string:
		fmt.Println("Recovering from (string) panic: " + e)
	case runtime.Error:
		fmt.Println("recovered (runtime.Error) panic: " + e.Error())
	case error:
		fmt.Println("recovered (error) panic: " + e.Error())
	default:
		fmt.Println("recovered (default) panic. Could not capture logs in ctx, see stdout")
		fmt.Println("Recovering from panic ", recoveryError)
		debug.PrintStack()
		return
	}
	fmt.Println("stack trace: " + errStackTrace)
}

type blockSimFn func(simCtx *simtypes.SimCtx, ctx sdk.Context, header tmproto.Header) (opCount int)

// Returns a function to simulate blocks. Written like this to avoid constant
// parameters being passed everytime, to minimize memory overhead.
func createBlockSimulator(testingMode bool, w io.Writer, params Params, actions []simtypes.ActionsWithMetadata,
	simState *simState, config Config, db *sql.DB,
) blockSimFn {
	lastBlockSizeState := 0 // state for [4 * uniform distribution]
	blocksize := 0
	selectAction := simtypes.GetSelectActionFn(actions)

	return func(
		simCtx *simtypes.SimCtx, ctx sdk.Context, header tmproto.Header,
	) (opCount int) {
		_, _ = fmt.Fprintf(
			w, "\rSimulating... block %d/%d, operation 0/%d.",
			header.Height, config.NumBlocks, blocksize,
		)
		lastBlockSizeState, blocksize = getBlockSize(simCtx, params, lastBlockSizeState, config.BlockSize)

		blockNumStr := fmt.Sprintf("block %d", header.Height)
		for i := 0; i < blocksize; i++ {
			// Sample and execute every action using independent randomness.
			// Thus any change within one action's randomness won't waterfall
			// to every other action and the overall order of txs.
			// We can also use this to limit which operations we run, in debugging a simulator run.
			actionSeed := fmt.Sprintf("%s operation %d", blockNumStr, i)
			actionSimCtx, cleanup := simCtx.WrapRand(actionSeed)

			// Select and execute tx
			action := selectAction(actionSimCtx.GetSeededRand("action select"))
			opMsg, futureOps, resultData, err := action.Execute(actionSimCtx, ctx)

			// add execution result to block's data storage
			simState.Data = append(simState.Data, resultData)
			opMsg.Route = action.ModuleName
			cleanup()

			simState.logActionResult(header, i, config, blocksize, opMsg, resultData, db, err)

			simState.queueOperations(futureOps)

			if testingMode && i%50 == 0 {
				fmt.Fprintf(w, "\rSimulating... block %d/%d, operation %d/%d. ",
					header.Height, config.NumBlocks, i, blocksize)
			}
		}

		return blocksize
	}
}

// This is inheriting old functionality. We should break this as part of making logging be usable / make sense.
func (simState *simState) logActionResult(
	header tmproto.Header, actionIndex int, config Config, blocksize int,
	opMsg simulation.OperationMsg, resultData []byte, db *sql.DB, actionErr error) {
	opMsg.LogEvent(simState.eventStats.Tally)
	if config.WriteStatsToDB {
		appHash := fmt.Sprintf("%X", simState.header.AppHash)
<<<<<<< HEAD
		resData := fmt.Sprintf("%X", resultData)
		sts := "INSERT INTO blocks(height,module,name,comment,passed, gasWanted, gasUsed, msg, resData, appHash) VALUES($1,$2,$3,$4,$5,$6,$7,$8,$9,$10);"
		_, err := db.Exec(sts, header.Height, opMsg.Route, opMsg.Name, opMsg.Comment, opMsg.OK, opMsg.GasWanted, opMsg.GasUsed, opMsg.Msg, resData, appHash)
=======
		sts := "INSERT INTO blocks(height,module,name,comment,passed, gasWanted, gasUsed, msg, appHash) VALUES($1,$2,$3,$4,$5,$6,$7,$8,$9);"
		_, err := db.Exec(sts, header.Height, opMsg.Route, opMsg.Name, opMsg.Comment, opMsg.OK, opMsg.GasWanted, opMsg.GasUsed, opMsg.Msg, appHash)
>>>>>>> 75728ea3
		if err != nil {
			simState.tb.Fatal(err)
		}
	}

	if !simState.leanLogs || opMsg.OK {
		simState.logWriter.AddEntry(MsgEntry(header.Height, int64(actionIndex), opMsg))
	}

	if actionErr != nil {
		simState.logWriter.PrintLogs()
		simState.tb.Fatalf(`error on block  %d/%d, operation (%d/%d) from x/%s:
%v
Comment: %s`,
			header.Height, config.NumBlocks, actionIndex, blocksize, opMsg.Route, actionErr, opMsg.Comment)
	}
}

// nolint: errcheck
func (simState *simState) runQueuedOperations(simCtx *simtypes.SimCtx, ctx sdk.Context) (numOpsRan int) {
	height := int(simState.header.Height)
	queuedOp, ok := simState.operationQueue[height]
	if !ok {
		return 0
	}

	numOpsRan = len(queuedOp)
	for i := 0; i < numOpsRan; i++ {
		// TODO: Fix according to the r plans
		r := simCtx.GetRand()

		// For now, queued operations cannot queue more operations.
		// If a need arises for us to support queued messages to queue more messages, this can
		// be changed.
		opMsg, _, _, err := queuedOp[i](r, simCtx.BaseApp(), ctx, simCtx.Accounts, simCtx.ChainID())
		opMsg.LogEvent(simState.eventStats.Tally)

		if !simState.leanLogs || opMsg.OK {
			simState.logWriter.AddEntry((QueuedMsgEntry(int64(height), opMsg)))
		}

		if err != nil {
			simState.logWriter.PrintLogs()
			simState.tb.Fatalf(`error on block  %d, height queued operation (%d/%d) from x/%s:
%v
Comment: %s`,
				simState.header.Height, i, numOpsRan, opMsg.Route, err, opMsg.Comment)
			simState.tb.FailNow()
		}
	}
	delete(simState.operationQueue, height)

	return numOpsRan
}<|MERGE_RESOLUTION|>--- conflicted
+++ resolved
@@ -78,11 +78,7 @@
 		defer db.Close()
 		sts := `
 		DROP TABLE IF EXISTS blocks;
-<<<<<<< HEAD
 		CREATE TABLE blocks (id INTEGER PRIMARY KEY, height INT,module TEXT, name TEXT, comment TEXT, passed BOOL, gasWanted INT, gasUsed INT, msg STRING, resData STRING, appHash STRING);
-=======
-		CREATE TABLE blocks (id INTEGER PRIMARY KEY, height INT,module TEXT, name TEXT, comment TEXT, passed BOOL, gasWanted INT, gasUsed INT, msg STRING, appHash STRING);
->>>>>>> 75728ea3
 		`
 		_, err := db.Exec(sts)
 
@@ -291,14 +287,9 @@
 	opMsg.LogEvent(simState.eventStats.Tally)
 	if config.WriteStatsToDB {
 		appHash := fmt.Sprintf("%X", simState.header.AppHash)
-<<<<<<< HEAD
 		resData := fmt.Sprintf("%X", resultData)
 		sts := "INSERT INTO blocks(height,module,name,comment,passed, gasWanted, gasUsed, msg, resData, appHash) VALUES($1,$2,$3,$4,$5,$6,$7,$8,$9,$10);"
 		_, err := db.Exec(sts, header.Height, opMsg.Route, opMsg.Name, opMsg.Comment, opMsg.OK, opMsg.GasWanted, opMsg.GasUsed, opMsg.Msg, resData, appHash)
-=======
-		sts := "INSERT INTO blocks(height,module,name,comment,passed, gasWanted, gasUsed, msg, appHash) VALUES($1,$2,$3,$4,$5,$6,$7,$8,$9);"
-		_, err := db.Exec(sts, header.Height, opMsg.Route, opMsg.Name, opMsg.Comment, opMsg.OK, opMsg.GasWanted, opMsg.GasUsed, opMsg.Msg, appHash)
->>>>>>> 75728ea3
 		if err != nil {
 			simState.tb.Fatal(err)
 		}
